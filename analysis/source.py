--- conflicted
+++ resolved
@@ -170,36 +170,22 @@
         self.df = None
 
     @property
-<<<<<<< HEAD
-    def path(self):
-        return os.path.join(self.block.root, self.basename)
-
-    @property
     def marker_columns(self):
-=======
-    def markers(self):
->>>>>>> 0dd86d07
         for i, h in enumerate(self.df.columns):
             if h[:2].isdigit() and h.endswith('-x'):
                 yield h[3:-2], i
 
-<<<<<<< HEAD
     @property
     def target_contact_frames(self):
         targets = self.df['target']
         frames, = targets.diff().nonzero()
         return np.concatenate([frames[1:], len(targets)]) - 1
-=======
+
     def marker_trajectory(self, name):
-        i = [i for i, h in self.markers if h == name][0]
+        i = [i for i, h in self.marker_columns if h == name][0]
         df = self.df.iloc[:, i:i+3].copy()
         df.columns = list('xyz')
         return df
->>>>>>> 0dd86d07
-
-    def marker_trajectory(self, name):
-        i = [i for h, i in self.marker_columns if h == name][0]
-        return pd.DataFrame(self.df.iloc[:, i:i+3], columns=list('xyz'))
 
     @functools.lru_cache(maxsize=5)
     def matches(self, pattern):
@@ -208,23 +194,6 @@
     def clear(self):
         self.df = None
 
-<<<<<<< HEAD
-    def load(self, interpolate=True):
-        self.df = pd.read_csv(self.path, compression='gzip')
-        if interpolate:
-            self.interpolate()
-        logging.info('%s: loaded trial %s', self.basename, self.df.shape)
-
-    def interpolate(self):
-        '''Interpolate missing mocap data.'''
-        def interp(i):
-            markers = self.df.ix[:, i:i+4]
-            markers[markers.ix[:, -1] < 0] = float('nan')
-            self.df.ix[:, i:i+4] = markers.interpolate()
-        interp(Trial.ICOL.EFFECTOR_XYZC[0])
-        for _, i in self.marker_columns:
-            interp(i)
-=======
     def load(self, frame_rate=100.):
         import lmj.plot
 
@@ -257,5 +226,4 @@
         # replace our current DataFrame with the interpolated values.
         self.df = pd.DataFrame(dict(zip(self.df.columns, values)), index=posts)
 
-        logging.info('%s: loaded trial %s', self.basename, self.df.shape)
->>>>>>> 0dd86d07
+        logging.info('%s: loaded trial %s', self.basename, self.df.shape)