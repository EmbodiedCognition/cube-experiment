--- conflicted
+++ resolved
@@ -5,19 +5,12 @@
     name='cubes',
     version='0.0.1',
     packages=setuptools.find_packages(),
-<<<<<<< HEAD
     description='analysis code for cube experiment',
     long_description=open(os.path.join(os.path.dirname(os.path.abspath(__file__)), 'README.rst')).read(),
     license='MIT',
     url='http://github.com/EmbodiedCognition/cube-experiment',
-    install_requires=['click', 'numpy', 'matplotlib', 'pandas', 'scipy', 'seaborn'],
-=======
-    author='Leif Johnson',
-    author_email='leif@lmjohns3.com',
-    description='analysis code for cube experiment',
-    long_description=open(os.path.join(os.path.dirname(os.path.abspath(__file__)), 'README.rst')).read(),
-    license='MIT',
-    url='http://github.com/lmjohns3/cube-experiment',
-    install_requires=['climate', 'joblib', 'pandas', 'scikit-learn'],
->>>>>>> c2662171
+    install_requires=[
+        'click', 'joblib', 'matplotlib', 'numpy',
+        'pandas', 'scikit-learn', 'scipy', 'seaborn',
+    ],
 )